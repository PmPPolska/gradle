--- conflicted
+++ resolved
@@ -134,9 +134,6 @@
 
 tasks.classpathManifest {
     additionalProjects.add(":runtimeApiInfo")
-<<<<<<< HEAD
-}
-=======
 }
 
 tasks.clean {
@@ -161,5 +158,4 @@
 fun File.isInternal(sourceSet: SourceSet) = isInternal(sourceSet.output.classesDirs.files)
 
 fun File.isInternal(roots: Set<File>): Boolean = name == "internal" ||
-    !roots.contains(parentFile) && parentFile.isInternal(roots)
->>>>>>> 7bc8f57a
+    !roots.contains(parentFile) && parentFile.isInternal(roots)