--- conflicted
+++ resolved
@@ -134,7 +134,6 @@
         ListenerBroadcast<DependencyResolutionListener> dependencyResolutionListeners =
                 listenerManager.createAnonymousBroadcaster(DependencyResolutionListener.class);
         return instantiator.newInstance(
-<<<<<<< HEAD
                 DefaultConfiguration.class,
                 domainObjectContext,
                 name,
@@ -158,34 +157,9 @@
                 domainObjectCollectionFactory,
                 calculatedValueContainerFactory,
                 this,
+                taskDependencyFactory,
                 role,
                 lockUsage
-=======
-            DefaultConfiguration.class,
-            domainObjectContext,
-            name,
-            configurationsProvider,
-            resolver,
-            dependencyResolutionListeners,
-            listenerManager.getBroadcaster(ProjectDependencyObservedListener.class),
-            metaDataProvider,
-            resolutionStrategyFactory,
-            fileCollectionFactory,
-            buildOperationExecutor,
-            instantiator,
-            artifactNotationParser,
-            capabilityNotationParser,
-            attributesFactory,
-            rootComponentMetadataBuilder,
-            documentationRegistry,
-            userCodeApplicationContext,
-            projectStateRegistry,
-            workerThreadRegistry,
-            domainObjectCollectionFactory,
-            calculatedValueContainerFactory,
-            this,
-            taskDependencyFactory
->>>>>>> f646e2e4
         );
     }
 }