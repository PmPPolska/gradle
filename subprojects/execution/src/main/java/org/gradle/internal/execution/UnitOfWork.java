/*
 * Copyright 2018 the original author or authors.
 *
 * Licensed under the Apache License, Version 2.0 (the "License");
 * you may not use this file except in compliance with the License.
 * You may obtain a copy of the License at
 *
 *      http://www.apache.org/licenses/LICENSE-2.0
 *
 * Unless required by applicable law or agreed to in writing, software
 * distributed under the License is distributed on an "AS IS" BASIS,
 * WITHOUT WARRANTIES OR CONDITIONS OF ANY KIND, either express or implied.
 * See the License for the specific language governing permissions and
 * limitations under the License.
 */

package org.gradle.internal.execution;

import com.google.common.collect.ImmutableSortedMap;
import org.gradle.api.Describable;
import org.gradle.api.file.FileCollection;
import org.gradle.api.tasks.FileNormalizer;
import org.gradle.internal.execution.caching.CachingDisabledReason;
import org.gradle.internal.execution.caching.CachingState;
import org.gradle.internal.execution.fingerprint.InputFingerprinter;
import org.gradle.internal.execution.history.OverlappingOutputs;
import org.gradle.internal.execution.history.changes.InputChangesInternal;
import org.gradle.internal.execution.workspace.WorkspaceProvider;
import org.gradle.internal.file.TreeType;
import org.gradle.internal.fingerprint.CurrentFileCollectionFingerprint;
import org.gradle.internal.fingerprint.DirectorySensitivity;
import org.gradle.internal.fingerprint.LineEndingSensitivity;
import org.gradle.internal.snapshot.FileSystemSnapshot;
import org.gradle.internal.snapshot.ValueSnapshot;
import org.gradle.internal.snapshot.impl.ImplementationSnapshot;

import javax.annotation.Nonnull;
import javax.annotation.Nullable;
import java.io.File;
import java.time.Duration;
import java.util.Map;
import java.util.Optional;
import java.util.function.Supplier;

public interface UnitOfWork extends Describable {
    /**
     * Determine the identity of the work unit that uniquely identifies it
     * among the other work units of the same type in the current build.
     */
    Identity identify(Map<String, ValueSnapshot> identityInputs, Map<String, CurrentFileCollectionFingerprint> identityFileInputs);

    interface Identity {
        /**
         * The identity of the work unit that uniquely identifies it
         * among the other work units of the same type in the current build.
         */
        String getUniqueId();
    }

    /**
     * Executes the work synchronously.
     */
    WorkOutput execute(ExecutionRequest executionRequest);

    /**
     * Parameter object for {@link #execute(ExecutionRequest)}.
     */
    interface ExecutionRequest {
        /**
         * The directory to produce outputs into.
         * <p>
         * Note: it's {@code null} for tasks as they don't currently have their own workspace.
         */
        File getWorkspace();

        /**
         * For work capable of incremental execution this is the object to query per-property changes through;
         * {@link Optional#empty()} for non-incremental-capable work.
         */
        Optional<InputChangesInternal> getInputChanges();

        /**
         * Output snapshots indexed by property from the previous execution;
         * {@link Optional#empty()} is information about a previous execution is not available.
         */
        Optional<ImmutableSortedMap<String, FileSystemSnapshot>> getPreviouslyProducedOutputs();
    }

    /**
     * The result of executing the user code.
     */
    interface WorkOutput {
        /**
         * Whether any significant amount of work has happened while executing the user code.
         * <p>
         * What amounts to "significant work" is up to the type of work implementation.
         */
        WorkResult getDidWork();

        /**
         * Implementation-specific output of executing the user code.
         */
        @Nullable
        Object getOutput();
    }

    enum WorkResult {
        DID_WORK,
        DID_NO_WORK
    }

    /**
     * Loads output not produced during the current execution.
     * This can be output produced during a previous execution when the work is up-to-date,
     * or loaded from cache.
     */
    @Nullable
    Object loadAlreadyProducedOutput(File workspace);

    /**
     * Returns the {@link WorkspaceProvider} to allocate a workspace to execution this work in.
     */
    WorkspaceProvider getWorkspaceProvider();

    default Optional<Duration> getTimeout() {
        return Optional.empty();
    }

    /**
     * Whether the work should be executed incrementally (if possible) or not.
     */
    default ExecutionBehavior getExecutionBehavior() {
        return ExecutionBehavior.NON_INCREMENTAL;
    }

    /**
     * The execution capability of the work: can be incremental, or non-incremental.
     * <p>
     * Note that incremental work can be executed non-incrementally if input changes
     * require it.
     */
    enum ExecutionBehavior {
        /**
         * Work can be executed incrementally, input changes for {@link InputBehavior#PRIMARY} and
         * {@link InputBehavior#INCREMENTAL} properties should be tracked.
         */
        INCREMENTAL,

        /**
         * Work is not capable of incremental execution, no need to track input changes.
         */
        NON_INCREMENTAL
    }

    /**
     * Capture the classloader of the work's implementation type.
     * There can be more than one type reported by the work; additional types are considered in visitation order.
     */
    default void visitImplementations(ImplementationVisitor visitor) {
        visitor.visitImplementation(getClass());
    }

    // TODO Move this to {@link InputVisitor}
    interface ImplementationVisitor {
        void visitImplementation(Class<?> implementation);
        void visitImplementation(ImplementationSnapshot implementation);
    }

    /**
     * Returns the fingerprinter used to fingerprint inputs.
     */
    InputFingerprinter getInputFingerprinter();

    /**
     * Visit identity inputs of the work.
     *
     * These are inputs that are passed to {@link #identify(Map, Map)} to calculate the identity of the work.
     * These are more expensive to calculate than regular inputs as they need to be calculated even if the execution of the work is short circuited by an identity cache.
     * They also cannot reuse snapshots taken during previous executions.
     * Because of these reasons only capture inputs as identity if they are actually used to calculate the identity of the work.
     * Any non-identity inputs should be visited when calling {@link #visitRegularInputs(InputVisitor)}.
     */
    default void visitIdentityInputs(InputVisitor visitor) {}

    /**
     * Visit regular inputs of the work.
     *
     * Regular inputs are inputs that are not used to calculate the identity of the work, but used to check up-to-dateness or to calculate the cache key.
     * To visit all inputs one must call both {@link #visitIdentityInputs(InputVisitor)} as well as this method.
     */
    default void visitRegularInputs(InputVisitor visitor) {}

    /**
     * Visit outputs of the work in the given workspace.
     * <p>
     * Note: For tasks {@code workspace} is {@code null} for now.
     */
    void visitOutputs(File workspace, OutputVisitor visitor);

    interface InputVisitor {
        default void visitInputProperty(
            String propertyName,
            ValueSupplier value
        ) {}

        default void visitInputFileProperty(
            String propertyName,
            InputBehavior behavior,
            InputFileValueSupplier value
        ) {}
    }

    /**
     * Describes the behavior of an input property.
     */
    enum InputBehavior {
        /**
         * Non-incremental inputs.
         *
         * <ul>
         *     <li>Any change to the property value always triggers a full rebuild of the work</li>
         *     <li>Changes for the property cannot be queried via {@link org.gradle.work.InputChanges}</li>
         * </ul>
         */
        NON_INCREMENTAL(false, false),

        /**
         * Incremental inputs.
         *
         * <ul>
         *     <li>Changes to the property value can cause an incremental execution of the work</li>
         *     <li>Changes for the property can be queried via {@link org.gradle.work.InputChanges}</li>
         * </ul>
         */
        INCREMENTAL(true, false),

        /**
         * Primary (incremental) inputs.
         *
         * <ul>
         *     <li>Changes to the property value can cause an incremental execution</li>
         *     <li>Changes for the property can be queried via {@link org.gradle.work.InputChanges}</li>
         *     <li>When the property is empty, the work is skipped with any previous outputs removed</li>
         * </ul>
         */
        PRIMARY(true, true);

        private final boolean trackChanges;
        private final boolean skipWhenEmpty;

        InputBehavior(boolean trackChanges, boolean skipWhenEmpty) {
            this.trackChanges = trackChanges;
            this.skipWhenEmpty = skipWhenEmpty;
        }

        /**
         * Whether incremental changes should be tracked via {@link org.gradle.work.InputChanges}.
         */
        public boolean shouldTrackChanges() {
            return trackChanges;
        }

        /**
         * Whether the work should be skipped and outputs be removed if the property is empty.
         */
        public boolean shouldSkipWhenEmpty() {
            return skipWhenEmpty;
        }
    }

    interface ValueSupplier {
        @Nullable
        Object getValue();
    }

    interface FileValueSupplier extends ValueSupplier {
        FileCollection getFiles();
    }

    class InputFileValueSupplier implements FileValueSupplier {
        private final Object value;
        private final Class<? extends FileNormalizer> normalizer;
        private final DirectorySensitivity directorySensitivity;
        private final LineEndingSensitivity lineEndingSensitivity;
        private final Supplier<FileCollection> files;

        public InputFileValueSupplier(
            @Nullable Object value,
            Class<? extends FileNormalizer> normalizer,
            DirectorySensitivity directorySensitivity,
            LineEndingSensitivity lineEndingSensitivity,
            Supplier<FileCollection> files
        ) {
            this.value = value;
            this.normalizer = normalizer;
            this.directorySensitivity = directorySensitivity;
            this.lineEndingSensitivity = lineEndingSensitivity;
            this.files = files;
        }

        @Nullable
        @Override
        public Object getValue() {
            return value;
        }

        public Class<? extends FileNormalizer> getNormalizer() {
            return normalizer;
        }

        public DirectorySensitivity getDirectorySensitivity() {
            return directorySensitivity;
        }

        public LineEndingSensitivity getLineEndingNormalization() {
            return lineEndingSensitivity;
        }

        @Override
        public FileCollection getFiles() {
            return files.get();
        }
    }

    class OutputFileValueSupplier implements FileValueSupplier {
        private final File root;
        private final FileCollection files;

        public OutputFileValueSupplier(File root, FileCollection files) {
            this.root = root;
            this.files = files;
        }

        @Nonnull
        @Override
        public File getValue() {
            return root;
        }

        @Override
        public FileCollection getFiles() {
            return files;
        }
    }

    interface OutputVisitor {
        default void visitOutputProperty(
            String propertyName,
            TreeType type,
            OutputFileValueSupplier value
        ) {}

        default void visitLocalState(File localStateRoot) {}

        default void visitDestroyable(File destroyableRoot) {}
    }

    /**
<<<<<<< HEAD
=======
     * Validate the work definition and configuration.
     */
    default void validate(WorkValidationContext validationContext) {}

    /**
>>>>>>> a03b95d3
     * Return a reason to disable caching for this work.
     * When returning {@link Optional#empty()} if caching can still be disabled further down the pipeline.
     */
    default Optional<CachingDisabledReason> shouldDisableCaching(@Nullable OverlappingOutputs detectedOverlappingOutputs) {
        return Optional.empty();
    }

    /**
     * Is this work item allowed to load from the cache, or if we only allow it to be stored.
     */
    // TODO Make this part of CachingState instead
    default boolean isAllowedToLoadFromCache() {
        return true;
    }

    /**
     * Whether overlapping outputs should be allowed or ignored.
     */
    default OverlappingOutputHandling getOverlappingOutputHandling() {
        return OverlappingOutputHandling.IGNORE_OVERLAPS;
    }

    enum OverlappingOutputHandling {
        /**
         * Overlapping outputs are detected and handled.
         */
        DETECT_OVERLAPS,

        /**
         * Overlapping outputs are not detected.
         */
        IGNORE_OVERLAPS
    }

    /**
     * Decorate input file fingerprinting errors when appropriate.
     */
    default RuntimeException decorateInputFileFingerprintingException(InputFileFingerprintingException ex) {
        return ex;
    }

    /**
     * Decorate output file fingerprinting errors when appropriate.
     */
    default RuntimeException decorateOutputFileSnapshottingException(OutputFileSnapshottingException ex) {
        return ex;
    }

    /**
     * Validate the work definition and configuration.
     */
    default void validate(WorkValidationContext validationContext) {}

    /**
     * Whether the outputs should be cleanup up when the work is executed non-incrementally.
     */
    default boolean shouldCleanupOutputsOnNonIncrementalExecution() {
        return true;
    }

    /**
     * Whether stale outputs should be cleanup up before execution.
     */
    default boolean shouldCleanupStaleOutputs() {
        return false;
    }

    /**
     * This is a temporary measure for Gradle tasks to track a legacy measurement of all input snapshotting together.
     */
    default void markLegacySnapshottingInputsStarted() {}

    /**
     * This is a temporary measure for Gradle tasks to track a legacy measurement of all input snapshotting together.
     */
    default void markLegacySnapshottingInputsFinished(CachingState cachingState) {}

    /**
     * This is a temporary measure for Gradle tasks to track a legacy measurement of all input snapshotting together.
     */
    default void ensureLegacySnapshottingInputsClosed() {}

    /**
     * Returns a type origin inspector, which is used for diagnostics (e.g error messages) to provide
     * more context about the origin of types (for example in what plugin a type is defined)
     */
    default WorkValidationContext.TypeOriginInspector getTypeOriginInspector() {
        return WorkValidationContext.TypeOriginInspector.NO_OP;
    }
}<|MERGE_RESOLUTION|>--- conflicted
+++ resolved
@@ -356,14 +356,6 @@
     }
 
     /**
-<<<<<<< HEAD
-=======
-     * Validate the work definition and configuration.
-     */
-    default void validate(WorkValidationContext validationContext) {}
-
-    /**
->>>>>>> a03b95d3
      * Return a reason to disable caching for this work.
      * When returning {@link Optional#empty()} if caching can still be disabled further down the pipeline.
      */
@@ -399,20 +391,6 @@
     }
 
     /**
-     * Decorate input file fingerprinting errors when appropriate.
-     */
-    default RuntimeException decorateInputFileFingerprintingException(InputFileFingerprintingException ex) {
-        return ex;
-    }
-
-    /**
-     * Decorate output file fingerprinting errors when appropriate.
-     */
-    default RuntimeException decorateOutputFileSnapshottingException(OutputFileSnapshottingException ex) {
-        return ex;
-    }
-
-    /**
      * Validate the work definition and configuration.
      */
     default void validate(WorkValidationContext validationContext) {}
