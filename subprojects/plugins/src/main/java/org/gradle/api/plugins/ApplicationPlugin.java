/*
 * Copyright 2010 the original author or authors.
 *
 * Licensed under the Apache License, Version 2.0 (the "License");
 * you may not use this file except in compliance with the License.
 * You may obtain a copy of the License at
 *
 *      http://www.apache.org/licenses/LICENSE-2.0
 *
 * Unless required by applicable law or agreed to in writing, software
 * distributed under the License is distributed on an "AS IS" BASIS,
 * WITHOUT WARRANTIES OR CONDITIONS OF ANY KIND, either express or implied.
 * See the License for the specific language governing permissions and
 * limitations under the License.
 */

package org.gradle.api.plugins;

import org.gradle.api.Action;
import org.gradle.api.GradleException;
import org.gradle.api.Plugin;
import org.gradle.api.Project;
import org.gradle.api.Task;
import org.gradle.api.UncheckedIOException;
import org.gradle.api.distribution.Distribution;
import org.gradle.api.distribution.DistributionContainer;
import org.gradle.api.distribution.plugins.DistributionPlugin;
import org.gradle.api.file.CopySpec;
import org.gradle.api.file.FileCollection;
import org.gradle.api.model.ObjectFactory;
import org.gradle.api.plugins.internal.DefaultApplicationPluginConvention;
import org.gradle.api.plugins.internal.DefaultJavaApplication;
import org.gradle.api.plugins.internal.JavaPluginHelper;
import org.gradle.api.provider.Provider;
import org.gradle.api.provider.ProviderFactory;
import org.gradle.api.tasks.JavaExec;
import org.gradle.api.tasks.Sync;
import org.gradle.api.tasks.TaskContainer;
import org.gradle.api.tasks.TaskProvider;
import org.gradle.api.tasks.application.CreateStartScripts;
import org.gradle.api.tasks.bundling.Jar;
import org.gradle.api.tasks.compile.JavaCompile;
import org.gradle.api.tasks.internal.JavaExecExecutableUtils;
import org.gradle.jvm.component.internal.JvmSoftwareComponentInternal;
import org.gradle.internal.deprecation.DeprecationLogger;
import org.gradle.jvm.toolchain.JavaToolchainService;
import org.gradle.jvm.toolchain.JavaToolchainSpec;

import java.io.File;
import java.util.concurrent.Callable;
import java.util.function.BiFunction;

import static org.gradle.api.distribution.plugins.DistributionPlugin.TASK_INSTALL_NAME;

/**
 * <p>A {@link Plugin} which packages and runs a project as a Java Application.</p>
 *
 * <p>The plugin can be configured via the {@link JavaApplication} extension.</p>
 *
 * @see <a href="https://docs.gradle.org/current/userguide/application_plugin.html">Application plugin reference</a>
 */
public abstract class ApplicationPlugin implements Plugin<Project> {
    public static final String APPLICATION_PLUGIN_NAME = "application";
    public static final String APPLICATION_GROUP = APPLICATION_PLUGIN_NAME;
    public static final String TASK_RUN_NAME = "run";
    public static final String TASK_START_SCRIPTS_NAME = "startScripts";
    public static final String TASK_DIST_ZIP_NAME = "distZip";
    public static final String TASK_DIST_TAR_NAME = "distTar";

    @Override
    public void apply(final Project project) {
        TaskContainer tasks = project.getTasks();

        project.getPluginManager().apply(JavaPlugin.class);
        project.getPluginManager().apply(DistributionPlugin.class);

        JvmSoftwareComponentInternal component = JavaPluginHelper.getJavaComponent(project);

        JavaApplication extension = addExtension(project);
        addRunTask(project, component, extension);
        addCreateScriptsTask(project, component, extension);
        configureJavaCompileTask(component.getMainCompileJavaTask(), extension);
        configureInstallTask(project.getProviders(), tasks.named(TASK_INSTALL_NAME, Sync.class), extension);

        DistributionContainer distributions = project.getExtensions().getByType(DistributionContainer.class);
        Distribution mainDistribution = distributions.getByName(DistributionPlugin.MAIN_DISTRIBUTION_NAME);
        configureDistribution(project, component, mainDistribution, extension);
    }

    private void configureJavaCompileTask(TaskProvider<JavaCompile> javaCompile, JavaApplication pluginExtension) {
        javaCompile.configure(j -> j.getOptions().getJavaModuleMainClass().convention(pluginExtension.getMainClass()));
    }

    private void configureInstallTask(ProviderFactory providers, TaskProvider<Sync> installTask, JavaApplication pluginExtension) {
        installTask.configure(task -> task.doFirst(
            "don't overwrite existing directories",
            new PreventDestinationOverwrite(
                providers.provider(pluginExtension::getApplicationName),
                providers.provider(pluginExtension::getExecutableDir)
            )
        ));
    }

    private static class PreventDestinationOverwrite implements Action<Task> {
        private final Provider<String> applicationName;
        private final Provider<String> executableDir;

        private PreventDestinationOverwrite(Provider<String> applicationName, Provider<String> executableDir) {
            this.applicationName = applicationName;
            this.executableDir = executableDir;
        }

        @Override
        public void execute(Task task) {
            Sync sync = (Sync) task;
            File destinationDir = sync.getDestinationDir();
            if (destinationDir.isDirectory()) {
                String[] children = destinationDir.list();
                if (children == null) {
                    throw new UncheckedIOException("Could not list directory " + destinationDir);
                }
                if (children.length > 0) {
                    if (!new File(destinationDir, "lib").isDirectory() || !new File(destinationDir, executableDir.get()).isDirectory()) {
                        throw new GradleException("The specified installation directory \'"
                            + destinationDir
                            + "\' is neither empty nor does it contain an installation for \'"
                            + applicationName.get()
                            + "\'.\n"
                            + "If you really want to install to this directory, delete it and run the install task again.\n"
                            + "Alternatively, choose a different installation directory.");
                    }
                }
            }
        }
    }

    private JavaApplication addExtension(Project project) {
        ApplicationPluginConvention pluginConvention = project.getObjects().newInstance(DefaultApplicationPluginConvention.class, project);
        pluginConvention.setApplicationName(project.getName());
<<<<<<< HEAD
        DeprecationLogger.whileDisabled(() -> project.getConvention().getPlugins().put("application", pluginConvention));
        return pluginConvention;
    }
=======
        project.getConvention().getPlugins().put("application", pluginConvention);
>>>>>>> f7673371

        return project.getExtensions().create(JavaApplication.class, "application", DefaultJavaApplication.class, pluginConvention);
    }

    private void addRunTask(Project project, JvmSoftwareComponentInternal component, JavaApplication pluginExtension) {
        project.getTasks().register(TASK_RUN_NAME, JavaExec.class, run -> {
            run.setDescription("Runs this project as a JVM application");
            run.setGroup(APPLICATION_GROUP);

            FileCollection runtimeClasspath = project.files().from((Callable<FileCollection>) () -> {
                if (run.getMainModule().isPresent()) {
                    return jarsOnlyRuntimeClasspath(component);
                } else {
                    return runtimeClasspath(component);
                }
            });
            run.setClasspath(runtimeClasspath);
            run.getMainModule().set(pluginExtension.getMainModule());
            run.getMainClass().set(pluginExtension.getMainClass());
            run.getJvmArguments().convention(project.provider(pluginExtension::getApplicationDefaultJvmArgs));

            JavaPluginExtension javaPluginExtension = project.getExtensions().getByType(JavaPluginExtension.class);
            run.getModularity().getInferModulePath().convention(javaPluginExtension.getModularity().getInferModulePath());
            ObjectFactory objectFactory = project.getObjects();
            Provider<JavaToolchainSpec> toolchainOverrideSpec = project.provider(() ->
                JavaExecExecutableUtils.getExecutableOverrideToolchainSpec(run, objectFactory));
            run.getJavaLauncher().convention(getToolchainTool(project, JavaToolchainService::launcherFor, toolchainOverrideSpec));
        });
    }

    private <T> Provider<T> getToolchainTool(
        Project project,
        BiFunction<JavaToolchainService, JavaToolchainSpec, Provider<T>> toolMapper,
        Provider<JavaToolchainSpec> toolchainOverride
    ) {
        JavaToolchainService service = project.getExtensions().getByType(JavaToolchainService.class);
        JavaPluginExtension extension = project.getExtensions().getByType(JavaPluginExtension.class);
        return toolchainOverride.orElse(extension.getToolchain())
            .flatMap(spec -> toolMapper.apply(service, spec));
    }

    // @Todo: refactor this task configuration to extend a copy task and use replace tokens
    private void addCreateScriptsTask(Project project, JvmSoftwareComponentInternal component, JavaApplication pluginExtension) {
        project.getTasks().register(TASK_START_SCRIPTS_NAME, CreateStartScripts.class, startScripts -> {
            startScripts.setDescription("Creates OS specific scripts to run the project as a JVM application.");
            startScripts.setClasspath(jarsOnlyRuntimeClasspath(component));

            startScripts.getMainModule().set(pluginExtension.getMainModule());
            startScripts.getMainClass().set(pluginExtension.getMainClass());

            startScripts.getConventionMapping().map("applicationName", pluginExtension::getApplicationName);

            startScripts.getConventionMapping().map("outputDir", () -> new File(project.getBuildDir(), "scripts"));

            startScripts.getConventionMapping().map("executableDir", pluginExtension::getExecutableDir);

            startScripts.getConventionMapping().map("defaultJvmOpts", pluginExtension::getApplicationDefaultJvmArgs);

            JavaPluginExtension javaPluginExtension = project.getExtensions().getByType(JavaPluginExtension.class);
            startScripts.getModularity().getInferModulePath().convention(javaPluginExtension.getModularity().getInferModulePath());
        });
    }

    private FileCollection runtimeClasspath(JvmSoftwareComponentInternal component) {
        return component.getSourceSet().getRuntimeClasspath();
    }

    private FileCollection jarsOnlyRuntimeClasspath(JvmSoftwareComponentInternal component) {
        return component.getMainJarTask().get().getOutputs().getFiles().plus(component.getRuntimeClasspathConfiguration());
    }

    private CopySpec configureDistribution(Project project, JvmSoftwareComponentInternal component, Distribution mainDistribution, JavaApplication pluginExtension) {
        mainDistribution.getDistributionBaseName().convention(project.provider(pluginExtension::getApplicationName));
        CopySpec distSpec = mainDistribution.getContents();

        TaskProvider<Jar> jar = component.getMainJarTask();
        TaskProvider<Task> startScripts = project.getTasks().named(TASK_START_SCRIPTS_NAME);

        CopySpec libChildSpec = project.copySpec();
        libChildSpec.into("lib");
        libChildSpec.from(jar);
        libChildSpec.from(component.getRuntimeClasspathConfiguration());

        CopySpec binChildSpec = project.copySpec();

        binChildSpec.into((Callable<Object>) pluginExtension::getExecutableDir);
        binChildSpec.from(startScripts);
        binChildSpec.setFileMode(0755);

        CopySpec childSpec = project.copySpec();
        childSpec.from(project.file("src/dist"));
        childSpec.with(libChildSpec);
        childSpec.with(binChildSpec);

        distSpec.with(childSpec);

        distSpec.with(pluginExtension.getApplicationDistribution());
        return distSpec;
    }
}<|MERGE_RESOLUTION|>--- conflicted
+++ resolved
@@ -137,14 +137,7 @@
     private JavaApplication addExtension(Project project) {
         ApplicationPluginConvention pluginConvention = project.getObjects().newInstance(DefaultApplicationPluginConvention.class, project);
         pluginConvention.setApplicationName(project.getName());
-<<<<<<< HEAD
         DeprecationLogger.whileDisabled(() -> project.getConvention().getPlugins().put("application", pluginConvention));
-        return pluginConvention;
-    }
-=======
-        project.getConvention().getPlugins().put("application", pluginConvention);
->>>>>>> f7673371
-
         return project.getExtensions().create(JavaApplication.class, "application", DefaultJavaApplication.class, pluginConvention);
     }
 
