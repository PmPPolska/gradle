/*
 * Copyright 2017 the original author or authors.
 *
 * Licensed under the Apache License, Version 2.0 (the "License");
 * you may not use this file except in compliance with the License.
 * You may obtain a copy of the License at
 *
 *      http://www.apache.org/licenses/LICENSE-2.0
 *
 * Unless required by applicable law or agreed to in writing, software
 * distributed under the License is distributed on an "AS IS" BASIS,
 * WITHOUT WARRANTIES OR CONDITIONS OF ANY KIND, either express or implied.
 * See the License for the specific language governing permissions and
 * limitations under the License.
 */

package org.gradle.internal.progress;

import com.google.common.collect.Lists;
import org.apache.commons.lang.StringUtils;
import org.gradle.api.Action;
import org.gradle.api.GradleException;
import org.gradle.api.Nullable;
import org.gradle.api.Transformer;
import org.gradle.internal.SystemProperties;
import org.gradle.internal.UncheckedException;
import org.gradle.internal.concurrent.ExecutorFactory;
import org.gradle.internal.concurrent.GradleThread;
import org.gradle.internal.concurrent.ManagedExecutor;
import org.gradle.internal.concurrent.ParallelExecutionManager;
import org.gradle.internal.concurrent.ParallelismConfiguration;
import org.gradle.internal.concurrent.ParallelismConfigurationListener;
import org.gradle.internal.concurrent.Stoppable;
import org.gradle.internal.exceptions.DefaultMultiCauseException;
import org.gradle.internal.logging.events.OperationIdentifier;
import org.gradle.internal.logging.progress.ProgressLogger;
import org.gradle.internal.logging.progress.ProgressLoggerFactory;
import org.gradle.internal.operations.BuildOperation;
import org.gradle.internal.operations.BuildOperationContext;
import org.gradle.internal.operations.BuildOperationExecutor;
import org.gradle.internal.operations.BuildOperationIdentifierRegistry;
import org.gradle.internal.operations.BuildOperationQueue;
import org.gradle.internal.operations.BuildOperationQueueFactory;
import org.gradle.internal.operations.BuildOperationQueueFailure;
import org.gradle.internal.operations.BuildOperationWorker;
import org.gradle.internal.operations.CallableBuildOperation;
import org.gradle.internal.operations.MultipleBuildOperationFailures;
import org.gradle.internal.operations.RunnableBuildOperation;
import org.gradle.internal.resources.ResourceDeadlockException;
import org.gradle.internal.resources.ResourceLockCoordinationService;
import org.gradle.internal.time.TimeProvider;
import org.gradle.util.CollectionUtils;
import org.slf4j.Logger;
import org.slf4j.LoggerFactory;

import java.util.List;
import java.util.concurrent.atomic.AtomicBoolean;
import java.util.concurrent.atomic.AtomicLong;

//TODO move to base-services once the ProgressLogger dependency is removed
public class DefaultBuildOperationExecutor implements BuildOperationExecutor, Stoppable, ParallelismConfigurationListener {
    private static final Logger LOGGER = LoggerFactory.getLogger(DefaultBuildOperationExecutor.class);
    private static final String LINE_SEPARATOR = SystemProperties.getInstance().getLineSeparator();
    private static final long ROOT_BUILD_OPERATION_ID_VALUE = 1L;

    private final BuildOperationListener listener;
    private final TimeProvider timeProvider;
    private final ProgressLoggerFactory progressLoggerFactory;
    private final BuildOperationQueueFactory buildOperationQueueFactory;
<<<<<<< HEAD
    private final ManagedExecutor fixedSizePool;
    private final ParallelExecutionManager parallelExecutionManager;
=======
    private final ResourceLockCoordinationService resourceLockCoordinationService;
    private final StoppableExecutor fixedSizePool;
>>>>>>> 116b8b92

    private final AtomicLong nextId = new AtomicLong(ROOT_BUILD_OPERATION_ID_VALUE);
    private final ThreadLocal<DefaultBuildOperationState> currentOperation = new ThreadLocal<DefaultBuildOperationState>();

    public DefaultBuildOperationExecutor(BuildOperationListener listener, TimeProvider timeProvider, ProgressLoggerFactory progressLoggerFactory,
<<<<<<< HEAD
                                         BuildOperationQueueFactory buildOperationQueueFactory, ExecutorFactory executorFactory, ParallelExecutionManager parallelExecutionManager) {
=======
                                         BuildOperationQueueFactory buildOperationQueueFactory, ExecutorFactory executorFactory, ResourceLockCoordinationService resourceLockCoordinationService, int maxWorkerCount) {
>>>>>>> 116b8b92
        this.listener = listener;
        this.timeProvider = timeProvider;
        this.progressLoggerFactory = progressLoggerFactory;
        this.buildOperationQueueFactory = buildOperationQueueFactory;
<<<<<<< HEAD
        this.fixedSizePool = executorFactory.create("build operations", parallelExecutionManager.getParallelismConfiguration().getMaxWorkerCount());
        this.parallelExecutionManager = parallelExecutionManager;
        parallelExecutionManager.addListener(this);
    }

    @Override
    public void onConfigurationChange(ParallelismConfiguration parallelismConfiguration) {
        fixedSizePool.setFixedPoolSize(parallelismConfiguration.getMaxWorkerCount());
=======
        this.resourceLockCoordinationService = resourceLockCoordinationService;
        this.fixedSizePool = executorFactory.create("build operations", maxWorkerCount);
>>>>>>> 116b8b92
    }

    @Override
    public BuildOperationState getCurrentOperation() {
        BuildOperationState current = currentOperation.get();
        if (current == null) {
            throw new IllegalStateException("No operation is currently running.");
        }
        return current;
    }

    @Override
    public void run(RunnableBuildOperation buildOperation) {
        try {
            execute(buildOperation, new RunnableBuildOperationWorker(), currentOperation.get());
        } finally {
            maybeStopUnmanagedThreadOperation();
        }
    }

    @Override
    public <T> T call(CallableBuildOperation<T> buildOperation) {
        CallableBuildOperationWorker<T> worker = new CallableBuildOperationWorker<T>();
        try {
            execute(buildOperation, worker, currentOperation.get());
        } finally {
            maybeStopUnmanagedThreadOperation();
        }
        return worker.getReturnValue();
    }

    @Override
    public <O extends RunnableBuildOperation> void runAll(Action<BuildOperationQueue<O>> schedulingAction) {
        try {
            executeInParallel(new ParentPreservingQueueWorker<O>(new RunnableBuildOperationWorker<O>()), schedulingAction);
        } finally {
            maybeStopUnmanagedThreadOperation();
        }
    }

    @Override
    public <O extends BuildOperation> void runAll(BuildOperationWorker<O> worker, Action<BuildOperationQueue<O>> schedulingAction) {
        try {
            executeInParallel(new ParentPreservingQueueWorker<O>(worker), schedulingAction);
        } finally {
            maybeStopUnmanagedThreadOperation();
        }
    }

    private <O extends BuildOperation> void executeInParallel(BuildOperationQueue.QueueWorker<O> worker, Action<BuildOperationQueue<O>> queueAction) {
        failIfInResourceLockTransform();

        BuildOperationQueue<O> queue = buildOperationQueueFactory.create(fixedSizePool, worker);

        List<GradleException> failures = Lists.newArrayList();
        try {
            queueAction.execute(queue);
        } catch (Exception e) {
            failures.add(new BuildOperationQueueFailure("There was a failure while populating the build operation queue: " + e.getMessage(), e));
            queue.cancel();
        }

        try {
            queue.waitForCompletion();
        } catch (MultipleBuildOperationFailures e) {
            failures.add(e);
        }

        if (failures.size() == 1) {
            throw failures.get(0);
        } else if (failures.size() > 1) {
            throw new DefaultMultiCauseException(formatMultipleFailureMessage(failures), failures);
        }
    }

    private <O extends BuildOperation> void execute(O buildOperation, BuildOperationWorker<O> worker, @Nullable DefaultBuildOperationState defaultParent) {
        failIfInResourceLockTransform();

        BuildOperationDescriptor.Builder descriptorBuilder = buildOperation.description();
        DefaultBuildOperationState parent = (DefaultBuildOperationState) descriptorBuilder.getParentState();
        if (parent == null) {
            parent = defaultParent;
        }

        BuildOperationDescriptor descriptor = createDescriptor(descriptorBuilder, parent);
        DefaultBuildOperationState currentOperation = new DefaultBuildOperationState(descriptor, timeProvider.getCurrentTime());

        assertParentRunning("Cannot start operation (%s) as parent operation (%s) has already completed.", descriptor, parent);

        currentOperation.setRunning(true);

        DefaultBuildOperationState operationBefore = this.currentOperation.get();
        this.currentOperation.set(currentOperation);
        BuildOperationIdentifierRegistry.setCurrentOperationIdentifier(this.currentOperation.get().getId());
        try {
            listener.started(descriptor, new OperationStartEvent(currentOperation.getStartTime()));

            Throwable failure = null;
            DefaultBuildOperationContext context = new DefaultBuildOperationContext();
            try {
                ProgressLogger progressLogger = createProgressLogger(currentOperation);

                LOGGER.debug("Build operation '{}' started", descriptor.getDisplayName());
                try {
                    worker.execute(buildOperation, context);
                } finally {
                    LOGGER.debug("Completing Build operation '{}'", descriptor.getDisplayName());
                    progressLogger.completed(context.status);
                }
                assertParentRunning("Parent operation (%2$s) completed before this operation (%1$s).", descriptor, parent);
            } catch (Throwable t) {
                context.thrown(t);
                failure = t;
            }

            long endTime = timeProvider.getCurrentTime();
            listener.finished(descriptor, new OperationFinishEvent(currentOperation.getStartTime(), endTime, context.failure, context.result));

            if (failure != null) {
                throw UncheckedException.throwAsUncheckedException(failure, true);
            }

            LOGGER.debug("Build operation '{}' completed", descriptor.getDisplayName());
        } finally {
            this.currentOperation.set(operationBefore);
            if (parent != null) {
                BuildOperationIdentifierRegistry.setCurrentOperationIdentifier(parent.getId());
            } else {
                BuildOperationIdentifierRegistry.clearCurrentOperationIdentifier();
            }
            currentOperation.setRunning(false);
        }
    }

    private void failIfInResourceLockTransform() {
        if (resourceLockCoordinationService.getCurrent() != null) {
            throw new ResourceDeadlockException("An attempt was made to execute build operations inside of a resource lock transform.  Aborting to avoid a deadlock.");
        }
    }

    private BuildOperationDescriptor createDescriptor(BuildOperationDescriptor.Builder descriptorBuilder, DefaultBuildOperationState parent) {
        OperationIdentifier id = new OperationIdentifier(nextId.getAndIncrement());
        DefaultBuildOperationState current = maybeStartUnmanagedThreadOperation(parent);
        return descriptorBuilder.build(id, current == null ? null : current.getDescription().getId());
    }

    private void assertParentRunning(String message, BuildOperationDescriptor child, DefaultBuildOperationState parent) {
        if (parent != null && !parent.isRunning()) {
            String parentName = parent.getDescription().getDisplayName();
            throw new IllegalStateException(String.format(message, child.getDisplayName(), parentName));
        }
    }

    private ProgressLogger createProgressLogger(DefaultBuildOperationState currentOperation) {
        BuildOperationDescriptor descriptor = currentOperation.getDescription();
        ProgressLogger progressLogger = progressLoggerFactory.newOperation(DefaultBuildOperationExecutor.class, descriptor);
        return progressLogger.start(descriptor.getDisplayName(), descriptor.getProgressDisplayName());
    }

    private DefaultBuildOperationState maybeStartUnmanagedThreadOperation(DefaultBuildOperationState parentState) {
        if (!GradleThread.isManaged() && parentState == null) {
            parentState = UnmanagedThreadOperation.create(timeProvider);
            parentState.setRunning(true);
            currentOperation.set(parentState);
            listener.started(parentState.getDescription(), new OperationStartEvent(parentState.getStartTime()));
        }
        return parentState;
    }

    private void maybeStopUnmanagedThreadOperation() {
        DefaultBuildOperationState current = currentOperation.get();
        if (current instanceof UnmanagedThreadOperation) {
            try {
                listener.finished(current.getDescription(), new OperationFinishEvent(current.getStartTime(), timeProvider.getCurrentTime(), null, null));
            } finally {
                currentOperation.set(null);
                current.setRunning(false);
            }
        }
    }

    /**
     * Artificially create a running root operation.
     * Main use case is ProjectBuilder, useful for some of our test fixtures too.
     */
    protected void createRunningRootOperation(String displayName) {
        assert currentOperation.get() == null;
        OperationIdentifier rootBuildOpId = new OperationIdentifier(ROOT_BUILD_OPERATION_ID_VALUE);
        DefaultBuildOperationState operation = new DefaultBuildOperationState(BuildOperationDescriptor.displayName(displayName).build(rootBuildOpId, null), timeProvider.getCurrentTime());
        operation.setRunning(true);
        currentOperation.set(operation);
    }

    private static String formatMultipleFailureMessage(List<GradleException> failures) {
        return StringUtils.join(CollectionUtils.collect(failures, new Transformer<String, GradleException>() {
            @Override
            public String transform(GradleException e) {
                return e.getMessage();
            }
        }), LINE_SEPARATOR + "AND" + LINE_SEPARATOR);
    }

    @Override
    public void stop() {
        parallelExecutionManager.removeListener(this);
        fixedSizePool.stop();
    }

    private static class DefaultBuildOperationContext implements BuildOperationContext {
        Throwable failure;
        Object result;
        private String status;

        @Override
        public void failed(Throwable t) {
            failure = t;
        }

        public void thrown(Throwable t) {
            if (failure == null) {
                failure = t;
            }
        }

        @Override
        public void setResult(Object result) {
            this.result = result;
        }

        @Override
        public void setStatus(String status) {
            this.status = status;
        }
    }

    private static class RunnableBuildOperationWorker<O extends RunnableBuildOperation> implements BuildOperationWorker<O> {
        @Override
        public String getDisplayName() {
            return "runnable build operation";
        }

        @Override
        public void execute(O buildOperation, BuildOperationContext context) {
            buildOperation.run(context);
        }
    }

    private static class CallableBuildOperationWorker<T> implements BuildOperationWorker<CallableBuildOperation<T>> {
        private T returnValue;

        @Override
        public String getDisplayName() {
            return "callable build operation";
        }

        @Override
        public void execute(CallableBuildOperation<T> buildOperation, BuildOperationContext context) {
            returnValue = buildOperation.call(context);
        }

        public T getReturnValue() {
            return returnValue;
        }
    }

    /**
     * Remembers the operation running on the executing thread at creation time to use
     * it during execution on other threads.
     */
    private class ParentPreservingQueueWorker<O extends BuildOperation> implements BuildOperationQueue.QueueWorker<O> {
        private DefaultBuildOperationState parent;
        private BuildOperationWorker<O> worker;

        private ParentPreservingQueueWorker(BuildOperationWorker<O> worker) {
            this.parent = maybeStartUnmanagedThreadOperation(currentOperation.get());
            this.worker = worker;
        }

        @Override
        public String getDisplayName() {
            return "runnable worker";
        }

        @Override
        public void execute(O buildOperation) {
            DefaultBuildOperationExecutor.this.execute(buildOperation, worker, parent);
        }
    }

    private static class DefaultBuildOperationState implements BuildOperationState {
        private final BuildOperationDescriptor description;
        private final AtomicBoolean running = new AtomicBoolean();
        private final long startTime;

        private DefaultBuildOperationState(BuildOperationDescriptor descriptor, long startTime) {
            this.startTime = startTime;
            this.description = descriptor;
        }

        BuildOperationDescriptor getDescription() {
            return description;
        }

        boolean isRunning() {
            return running.get();
        }

        void setRunning(boolean running) {
            this.running.set(running);
        }

        long getStartTime() {
            return startTime;
        }

        @Override
        public Object getId() {
            return description.getId();
        }

        @Override
        public Object getParentId() {
            return description.getParentId();
        }
    }

    private static class UnmanagedThreadOperation extends DefaultBuildOperationState {

        private static final AtomicLong UNMANAGED_THREAD_OPERATION_COUNTER = new AtomicLong(-1);

        private static UnmanagedThreadOperation create(TimeProvider timeProvider) {
            // TODO:pm Move this to WARN level once we fixed maven-publish, see gradle/gradle#1662
            LOGGER.debug("WARNING No operation is currently running in unmanaged thread: {}", Thread.currentThread().getName());
            OperationIdentifier id = new OperationIdentifier(UNMANAGED_THREAD_OPERATION_COUNTER.getAndDecrement());
            String displayName = "Unmanaged thread operation #" + id + " (" + Thread.currentThread().getName() + ')';
            return new UnmanagedThreadOperation(BuildOperationDescriptor.displayName(displayName).build(id, null), null, timeProvider.getCurrentTime());
        }

        private UnmanagedThreadOperation(BuildOperationDescriptor descriptor, BuildOperationState parent, long startTime) {
            super(descriptor, startTime);
        }
    }
}<|MERGE_RESOLUTION|>--- conflicted
+++ resolved
@@ -67,28 +67,21 @@
     private final TimeProvider timeProvider;
     private final ProgressLoggerFactory progressLoggerFactory;
     private final BuildOperationQueueFactory buildOperationQueueFactory;
-<<<<<<< HEAD
+    private final ResourceLockCoordinationService resourceLockCoordinationService;
     private final ManagedExecutor fixedSizePool;
     private final ParallelExecutionManager parallelExecutionManager;
-=======
-    private final ResourceLockCoordinationService resourceLockCoordinationService;
-    private final StoppableExecutor fixedSizePool;
->>>>>>> 116b8b92
 
     private final AtomicLong nextId = new AtomicLong(ROOT_BUILD_OPERATION_ID_VALUE);
     private final ThreadLocal<DefaultBuildOperationState> currentOperation = new ThreadLocal<DefaultBuildOperationState>();
 
     public DefaultBuildOperationExecutor(BuildOperationListener listener, TimeProvider timeProvider, ProgressLoggerFactory progressLoggerFactory,
-<<<<<<< HEAD
-                                         BuildOperationQueueFactory buildOperationQueueFactory, ExecutorFactory executorFactory, ParallelExecutionManager parallelExecutionManager) {
-=======
-                                         BuildOperationQueueFactory buildOperationQueueFactory, ExecutorFactory executorFactory, ResourceLockCoordinationService resourceLockCoordinationService, int maxWorkerCount) {
->>>>>>> 116b8b92
+                                         BuildOperationQueueFactory buildOperationQueueFactory, ExecutorFactory executorFactory,
+                                         ResourceLockCoordinationService resourceLockCoordinationService, ParallelExecutionManager parallelExecutionManager) {
         this.listener = listener;
         this.timeProvider = timeProvider;
         this.progressLoggerFactory = progressLoggerFactory;
         this.buildOperationQueueFactory = buildOperationQueueFactory;
-<<<<<<< HEAD
+        this.resourceLockCoordinationService = resourceLockCoordinationService;
         this.fixedSizePool = executorFactory.create("build operations", parallelExecutionManager.getParallelismConfiguration().getMaxWorkerCount());
         this.parallelExecutionManager = parallelExecutionManager;
         parallelExecutionManager.addListener(this);
@@ -97,10 +90,6 @@
     @Override
     public void onConfigurationChange(ParallelismConfiguration parallelismConfiguration) {
         fixedSizePool.setFixedPoolSize(parallelismConfiguration.getMaxWorkerCount());
-=======
-        this.resourceLockCoordinationService = resourceLockCoordinationService;
-        this.fixedSizePool = executorFactory.create("build operations", maxWorkerCount);
->>>>>>> 116b8b92
     }
 
     @Override
