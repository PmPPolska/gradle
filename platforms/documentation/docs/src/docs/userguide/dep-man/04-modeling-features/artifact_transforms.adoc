// Copyright (C) 2023 Gradle, Inc.
//
// Licensed under the Creative Commons Attribution-Noncommercial-ShareAlike 4.0 International License.;
// you may not use this file except in compliance with the License.
// You may obtain a copy of the License at
//
//      https://creativecommons.org/licenses/by-nc-sa/4.0/
//
// Unless required by applicable law or agreed to in writing, software
// distributed under the License is distributed on an "AS IS" BASIS,
// WITHOUT WARRANTIES OR CONDITIONS OF ANY KIND, either express or implied.
// See the License for the specific language governing permissions and
// limitations under the License.

[[artifact_transforms]]
= Artifact Transforms

<<<<<<< HEAD
As described in <<declaring_dependencies_adv.adoc#sec:resolvable-consumable-configs,different kinds of configurations>>, there may be different variants for the same dependency.
For example, an external Maven dependency has a variant which should be used when compiling against the dependency (`java-api`), and a variant for running an application which uses the dependency (`java-runtime`).
A project dependency has even more variants, for example the classes of the project which are used for compilation are available as classes directories (`org.gradle.usage=java-api, org.gradle.libraryelements=classes`) or as JARs (`org.gradle.usage=java-api, org.gradle.libraryelements=jar`).
=======
What if you want to adjust the JAR file of one of your dependencies before you use it?
>>>>>>> 3378ae9a

Gradle has a built-in feature for this called **Artifact Transforms**.
With Artifact Transforms, you can modify, extend, or reduce artifacts like JAR files before tasks or tools like the IDE use them.

== Artifact Transforms Overview

Each component exposes a set of <<declaring_dependencies.adoc#sec:resolvable-consumable-configs,**variants**>>, where each variant is identified by a set of <<variant_model.adoc#sec:abm_configuration_attributes,**attributes**>> (i.e., key-value pairs such as `debug=true`).

When Gradle resolves a configuration, it looks at each dependency, resolves it to a component, and selects the corresponding variant from that component that matches the configuration's request attributes.
If the component does not have a matching variant, resolution fails unless Gradle finds an Artifact Transform chain that can transform one of the component's variants' artifacts to satisfy the request attributes (without changing its transitive dependencies).

**Artifact Transforms** are a mechanism for converting one type of artifact into another during the build process.
They provide the consumer an efficient and flexible mechanism for transforming the artifacts of a given producer to the required format without needing the producer to expose variants in that format.

image::artifact-transform-2.png[]

Artifact Transforms are a lot like tasks.
They are units of work with some inputs and outputs.
Mechanisms like `UP-TO-DATE` and caching work for transforms as well.

image::artifact-transform-1.png[]

The primary difference between tasks and transforms is how they are scheduled and put into the chain of actions Gradle executes when a build configures and runs.
At a high level, transforms always run before tasks because they are executed during dependency resolution.
Transforms modify artifacts BEFORE they become an input to a task.

Here's a brief overview of how to create and use Artifact Transforms:

image::artifact-transform-3.png[]

1. **Implement a Transform**: You define an artifact transform by creating a class that implements the link:{javadocPath}/org/gradle/api/artifacts/transform/TransformAction.html[`TransformAction`] interface.
This class specifies how the input artifact should be transformed into the output artifact.

2. **Declare request Attributes**: Attributes (key-value pairs used to describe different variants of a component) like `org.gradle.usage=java-api` and `org.gradle.usage=java-runtime` are used to specify the desired artifact format/type.

3. **Register a Transform**: You register the transform in your build script using the link:{javadocPath}/org/gradle/api/artifacts/dsl/DependencyHandler.html#registerTransform(java.lang.Class,org.gradle.api.Action)[`registerTransform()`] method of the link:{javadocPath}/org/gradle/api/Project.html#dependencies(groovy.lang.Closure)[`dependencies`] block.
This method links the input attributes to the output attributes and associates them with the transform action class.

4. **Use the Transformed Artifacts**: When a resolution requires an artifact matching the transform's output attributes, Gradle automatically applies the registered transform to the input artifact and provides the transformed artifact as a result.

=== 1. Implement a Transform

A transform is usually implemented as an abstract class.
The class implements the link:{javadocPath}/org/gradle/api/artifacts/transform/TransformAction.html[`TransformAction`] interface.
It can optionally have parameters defined in a separate interface.

Each transform has exactly one input artifact.
It must be annotated with the link:{javadocPath}/org/gradle/api/artifacts/transform/InputArtifact.html[`@InputArtifact`] annotation.

Then, you implement the link:{javadocPath}/org/gradle/api/artifacts/transform/TransformAction.html#transform(org.gradle.api.artifacts.transform.TransformOutputs)[`transform(TransformOutputs)`] method from the link:{javadocPath}/org/gradle/api/artifacts/transform/TransformAction.html[`TransformAction`] interface.
This is where you implement the work the transform should do when triggered.
The method has the link:{javadocPath}/org/gradle/api/artifacts/transform/TransformOutputs.html[`TransformOutputs`] as an argument that defines what the transform produces.

Here, `MyTransform` is the custom transform action that converts a `jar` artifact to a `transformed-jar` artifact:

====
include::sample[dir="snippets/dependencyManagement/artifactTransforms-simple/kotlin",files="build.gradle.kts[tags=artifact-transform-imp]"]
include::sample[dir="snippets/dependencyManagement/artifactTransforms-simple/groovy",files="build.gradle[tags=artifact-transform-imp]"]
====

=== 2. Declare request Attributes

Attributes specify the required properties of a dependency.

Here we specify that we need the `transformed-jar` format for the `runtimeClasspath` configuration:

====
include::sample[dir="snippets/dependencyManagement/artifactTransforms-simple/kotlin",files="build.gradle.kts[tags=artifact-transform-use]"]
include::sample[dir="snippets/dependencyManagement/artifactTransforms-simple/groovy",files="build.gradle[tags=artifact-transform-use]"]
====

=== 3. Register a Transform

A transform must be registered using the link:{javadocPath}/org/gradle/api/artifacts/dsl/DependencyHandler.html#registerTransform(java.lang.Class,org.gradle.api.Action)[`dependencies.registerTransform()`] method.

Here, our transform is registered with the link:{javadocPath}/org/gradle/api/Project.html#dependencies(groovy.lang.Closure)[`dependencies`] block:

====
include::sample[dir="snippets/dependencyManagement/artifactTransforms-simple/kotlin",files="build.gradle.kts[tags=artifact-transform-registration]"]
include::sample[dir="snippets/dependencyManagement/artifactTransforms-simple/groovy",files="build.gradle[tags=artifact-transform-registration]"]
====

=== 4. Use the Transformed Artifacts

During a build, Gradle uses registered transforms to produce a required artifact if it’s not directly available.

[[sec:abm_artifact_transforms]]
== Understanding Artifact Transforms

Dependencies can have different <<declaring_dependencies.adoc#sec:resolvable-consumable-configs,**variants**>>, essentially different versions or forms of the same dependency.
These variants can differ based on their use cases, such as when compiling code or running applications.

Each variant is identified by a set of <<variant_model.adoc#sec:abm_configuration_attributes,**attributes**>>.
Attributes are key-value pairs that describe specific characteristics of the variant.

image::artifact-transform-4.png[]

Let's use the following example where an external Maven dependency has two variants:

.Maven Dependencies
[cols="1,1"]
|===
|Variant | Description

|`org.gradle.usage=java-api`
|Used for compiling against the dependency.

|`org.gradle.usage=java-runtime`
|Used for running an application with the dependency.
|===

And a project dependency has even more variants:

.Project Dependencies
[cols="1,1"]
|===
|Variant | Description

|`org.gradle.usage=java-api`
`org.gradle.libraryelements=classes`
|Represents classes directories.

|`org.gradle.usage=java-api`
`org.gradle.libraryelements=jar`
|Represents a packaged JAR file, containing classes and resources.
|===

The variants of a dependency may differ in its transitive dependencies or in the artifact itself.

For example, the `java-api` and `java-runtime` variants of the Maven dependency only differ in the transitive dependencies, and both use the same artifact — the JAR file.
For the project dependency, the `java-api,classes` and the `java-api,jars` variants have the same transitive dependencies but different artifacts — the `classes` directories and the `JAR` files respectively.

When Gradle resolves a configuration, it uses the attributes defined to select the appropriate variant of each dependency.
The attributes that Gradle uses to determine which variant to select are called the **requested attributes**.

For example, if a configuration requests `org.gradle.usage=java-api` and `org.gradle.libraryelements=classes`, Gradle will select the variant of each dependency that matches these attributes (in this case, classes directories intended for use as an API during compilation).

Sometimes, a dependency might not have the exact variant with the requested attributes.
In such cases, Gradle can transform one variant into another without changing its transitive dependencies (other dependencies it relies on).

IMPORTANT: Gradle does not try to select Artifact Transforms when a variant of the dependency matching the requested attributes already exists.

For example, if the requested variant is `java-api,classes`, but the dependency only has `java-api,jar`, Gradle can potentially transform the `JAR` file into a `classes` directory by unzipping it using an Artifact Transform that is registered with these attributes.

== Understanding Artifact Transforms Chains

When Gradle resolves a configuration and a dependency does not have a variant with the requested attributes, it attempts to find a chain of Artifact Transforms to create the desired variant.
This process is called **Artifact Transform selection**:

image::artifact-transform-5.png[]

Artifact Transform selection:

1. **Start with requested Attributes**:
- Gradle starts with the attributes specified in the configuration.
- It considers all registered transforms that modify these attributes.

2. **Find a path to existing Variants**:
- Gradle works backwards, trying to find a path from the requested attributes to an existing variant.

For example, if the `minified` attribute has values `true` and `false`, and a transform can change `minified=false` to `minified=true`, Gradle will use this transform if only `minified=false` variants are available but `minified=true` is requested.

Gradle selects the best chain of transforms based on specific rules:

- If there is only one chain, it is selected.
- If one chain is a suffix of another, the more specific chain is selected.
- The shortest chain is preferred.
- If multiple chains are equally suitable, the selection fails, and an error is reported.

Continuing from the `minified` example above, a configuration requests `org.gradle.usage=java-runtime, org.gradle.libraryelements=jar, minified=true`.
The dependencies are:

* External `guava` dependency with variants:
** `org.gradle.usage=java-runtime, org.gradle.libraryelements=jar, minified=false`
** `org.gradle.usage=java-api, org.gradle.libraryelements=jar, minified=false`

* Project `producer` dependency with variants:
** `org.gradle.usage=java-runtime, org.gradle.libraryelements=jar, minified=false`
** `org.gradle.usage=java-runtime, org.gradle.libraryelements=classes, minified=false`
** `org.gradle.usage=java-api, org.gradle.libraryelements=jar, minified=false`
** `org.gradle.usage=java-api, org.gradle.libraryelements=classes, minified=false`

Gradle uses the `minify` transform to convert `minified=false` variants to `minified=true`.

* For `guava`, Gradle converts
** `org.gradle.usage=java-runtime, org.gradle.libraryelements=jar, minified=false` to
** `org.gradle.usage=java-runtime, org.gradle.libraryelements=jar, minified=true`.
* For `producer`, Gradle converts
** `org.gradle.usage=java-runtime, org.gradle.libraryelements=jar, minified=false` to
** `org.gradle.usage=java-runtime, org.gradle.libraryelements=jar, minified=true`.

Then, during execution:

- Gradle downloads the `guava` JAR and minifies it.
- Gradle executes the `producer:jar` task to produce the JAR and then minifies it.
- These tasks are executed in parallel where possible.

To set up the `minified` attribute so that the above works, you need to register the new attribute in the schema, add it to all JAR artifacts, and request it on all resolvable configurations:

====
include::sample[dir="snippets/dependencyManagement/artifactTransforms-minify/kotlin",files="build.gradle.kts[tags=artifact-transform-attribute-setup]"]
include::sample[dir="snippets/dependencyManagement/artifactTransforms-minify/groovy",files="build.gradle[tags=artifact-transform-attribute-setup]"]
====
<1> Add the attribute to the schema
<2> All JAR files are not minified
<3> Request `minified=true` on all resolvable configurations
<4> Add the dependencies which will be transformed
<5> Add task that requires the transformed artifacts

You can now see what happens when we run the `resolveRuntimeClasspath` task, which resolves the `runtimeClasspath` configuration.
Gradle transforms the project dependency before the `resolveRuntimeClasspath` task starts.
Gradle transforms the binary dependencies when it executes the `resolveRuntimeClasspath` task:

----
$ gradle resolveRuntimeClasspath
include::{snippetsPath}/dependencyManagement/artifactTransforms-minify/tests/artifactTransformMinify.out[]
----

[[sec:implementing-artifact-transforms]]
== Implementing Artifact Transforms

Similar to task types, an artifact transform consists of an action and some optional parameters.
The major difference from custom task types is that the action and the parameters are implemented as two separate classes.

=== Artifact Transforms without Parameters

The implementation of the artifact transform action is a class implementing link:{groovyDslPath}/org.gradle.api.artifacts.transform.TransformAction.html[TransformAction].
You must implement the `transform()` method on the action, which converts an input artifact into zero, one, or multiple output artifacts.

Most Artifact Transforms are one-to-one, so the `transform` method will transform the input artifact into exactly one output artifact.

The implementation of the artifact transform action needs to register each output artifact by calling
link:{groovyDslPath}/org.gradle.api.artifacts.transform.TransformOutputs.html#org.gradle.api.artifacts.transform.TransformOutputs:dir(java.lang.Object)[TransformOutputs.dir()] or link:{groovyDslPath}/org.gradle.api.artifacts.transform.TransformOutputs.html#org.gradle.api.artifacts.transform.TransformOutputs:file(java.lang.Object)[TransformOutputs.file()].

You can supply two types of paths to the `dir` or `file` methods:

- An absolute path to the input artifact or within the input artifact (for an input directory).
- A relative path.

Gradle uses the absolute path as the location of the output artifact.
For example, if the input artifact is an exploded WAR, the transform action can call `TransformOutputs.file()` for all JAR files in the `WEB-INF/lib` directory.
The output of the transform would then be the library JARs of the web application.

For a relative path, the `dir()` or `file()` method returns a workspace to the transform action.
The transform action needs to create the transformed artifact at the location of the provided workspace.

The output artifacts replace the input artifact in the transformed variant in the order they were registered.
For example, if the configuration consists of the artifacts `lib1.jar`, `lib2.jar`, `lib3.jar`, and the transform action registers a minified output artifact `<artifact-name>-min.jar` for the input artifact, then the transformed configuration consists of the artifacts `lib1-min.jar`, `lib2-min.jar`, and `lib3-min.jar`.

Here is the implementation of an `Unzip` transform, which unzips a JAR file into a `classes` directory.
The `Unzip` transform does not require any parameters:

====
include::sample[dir="snippets/dependencyManagement/artifactTransforms-unzip/kotlin",files="build.gradle.kts[tags=artifact-transform-unzip]"]
include::sample[dir="snippets/dependencyManagement/artifactTransforms-unzip/groovy",files="build.gradle[tags=artifact-transform-unzip]"]
====
<1> Use `TransformParameters.None` if the transform does not use parameters
<2> Inject the input artifact
<3> Request an output location for the unzipped files
<4> Do the actual work of the transform

Note how the implementation uses `@InputArtifact` to inject the artifact to transform into the action.
It requests a directory for the unzipped classes by using `TransformOutputs.dir()` and then unzips the JAR file into this directory.

=== Artifact Transforms with Parameters

An artifact transform may require parameters, such as a `String` for filtering or a file collection used to support the transformation of the input artifact.
To pass these parameters to the transform action, you must define a new type with the desired parameters.
This type must implement the marker interface link:{javadocPath}/org/gradle/api/artifacts/transform/TransformParameters.html[TransformParameters].

The parameters must be represented using <<properties_providers.adoc#managed_properties,managed properties>> and the parameter type must be a <<properties_providers.adoc#managed_types,managed type>>.
You can use an interface or abstract class to declare the getters, and Gradle will generate the implementation.
All getters need to have proper input annotations, as described in the <<incremental_build.adoc#table:incremental_build_annotations,incremental build annotations>> table.

Here is the implementation of a `Minify` transform that makes JARs smaller by only keeping certain classes in them.
The `Minify` transform requires the classes to keep as parameters:

====
include::sample[dir="snippets/dependencyManagement/artifactTransforms-minify/kotlin",files="build.gradle.kts[tags=artifact-transform-minify]"]
include::sample[dir="snippets/dependencyManagement/artifactTransforms-minify/groovy",files="build.gradle[tags=artifact-transform-minify]"]
====
<1> Declare the parameter type
<2> Interface for the transform parameters
<3> Use the parameters
<4> Use the unchanged input artifact when no minification is required

Observe how you can obtain the parameters by `TransformAction.getParameters()` in the `transform()` method.
The implementation of the `transform()` method requests a location for the minified JAR by using `TransformOutputs.file()` and then creates the minified JAR at this location.

Remember that the input artifact is a dependency, which may have its own dependencies.
Suppose your artifact transform needs access to those transitive dependencies.
In that case, it can declare an abstract getter returning a `FileCollection` and annotate it with link:{javadocPath}/org/gradle/api/artifacts/transform/InputArtifactDependencies.html[@InputArtifactDependencies].
When your transform runs, Gradle will inject the transitive dependencies into the `FileCollection` property by implementing the getter.
Note that using input artifact dependencies in a transform has performance implications; only inject them when needed.

=== Artifact Transforms with Caching

Artifact Transforms can make use of the <<build_cache.adoc#build_cache,build cache>> for their outputs.

To enable the build cache for an artifact transform, add the `@link:{javadocPath}/org/gradle/api/artifacts/transform/CacheableTransform.html[CacheableTransform]` annotation on the action class.

For cacheable transforms, you must annotate its link:{javadocPath}/org/gradle/api/artifacts/transform/InputArtifact.html[@InputArtifact] property — and any property marked with link:{javadocPath}/org/gradle/api/artifacts/transform/InputArtifactDependencies.html[@InputArtifactDependencies] — with normalization annotations such as link:{javadocPath}/org/gradle/api/tasks/PathSensitive.html[@PathSensitive].

The following example demonstrates a more complex transform that relocates specific classes within a JAR to a different package.
This process involves rewriting the bytecode of both the relocated classes and any classes that reference them (class relocation):

====
include::sample[dir="snippets/dependencyManagement/artifactTransforms-relocate/kotlin",files="build.gradle.kts[tags=artifact-transform-relocate]"]
include::sample[dir="snippets/dependencyManagement/artifactTransforms-relocate/groovy",files="build.gradle[tags=artifact-transform-relocate]"]
====
<1> Declare the transform cacheable
<2> Interface for the transform parameters
<3> Declare input type for each parameter
<4> Declare a normalization for the input artifact
<5> Inject the input artifact dependencies
<6> Use the parameters

Note the classes to be relocated are determined by examining the packages of the input artifact and its dependencies.
Additionally, the transform ensures that packages contained in JAR files on an external classpath are not relocated.

=== Incremental Artifact Transforms

Similar to <<custom_tasks#incremental_tasks,incremental tasks>>, Artifact Transforms can avoid work by only processing changed files from the last execution.
This is done by using the link:{groovyDslPath}/org.gradle.work.InputChanges.html[InputChanges] interface.

For Artifact Transforms, only the input artifact is an incremental input; therefore, the transform can only query for changes there.
To use link:{groovyDslPath}/org.gradle.work.InputChanges.html[InputChanges] in the transform action, inject it into the action.

For more information on how to use link:{groovyDslPath}/org.gradle.work.InputChanges.html[InputChanges], see the corresponding documentation for <<custom_tasks#incremental_tasks,incremental tasks>>.

Here is an example of an incremental transform that counts the lines of code in Java source files:

====
include::sample[dir="snippets/dependencyManagement/artifactTransforms-incremental/kotlin",files="build.gradle.kts[tags=artifact-transform-countloc]"]
include::sample[dir="snippets/dependencyManagement/artifactTransforms-incremental/groovy",files="build.gradle[tags=artifact-transform-countloc]"]
====
<1> Inject `InputChanges`
<2> Query for changes in the input artifact

// TODO: https://github.com/gradle/gradle/issues/10867
// [[artifact-resolution-queries]]
// == Artifact resolution queries

== Registering Artifact Transforms

You need to register the artifact transform actions, providing parameters if necessary so that they can be selected when resolving dependencies.

To register an artifact transform, you must use link:{groovyDslPath}/org.gradle.api.artifacts.dsl.DependencyHandler.html#org.gradle.api.artifacts.dsl.DependencyHandler:registerTransform(java.lang.Class,%20org.gradle.api.Action)[registerTransform()] within the `dependencies {}` block.

There are a few points to consider when using `registerTransform()`:

- The `from` and `to` attributes are required.
- The transform action itself can have configuration options. You can configure them with the `parameters {}` block.
- You must register the transform on the project that has the configuration that will be resolved.
- You can supply any type implementing link:{groovyDslPath}/org.gradle.api.artifacts.transform.TransformAction.html[TransformAction] to the `registerTransform()` method.

For example, imagine you want to unpack some dependencies and put the unpacked directories and files on the classpath.
You can do so by registering an artifact transform action of type `Unzip`, as shown here:

====
include::sample[dir="snippets/dependencyManagement/artifactTransforms-unzip/kotlin",files="build.gradle.kts[tags=artifact-transform-registration]"]
include::sample[dir="snippets/dependencyManagement/artifactTransforms-unzip/groovy",files="build.gradle[tags=artifact-transform-registration]"]
====

Another example is that you want to minify JARs by only keeping some `class` files from them.
Note the use of the `parameters {}` block to provide the classes to keep in the minified JARs to the `Minify` transform:

====
include::sample[dir="snippets/dependencyManagement/artifactTransforms-minify/kotlin",files="build.gradle.kts[tags=artifact-transform-registration]"]
include::sample[dir="snippets/dependencyManagement/artifactTransforms-minify/groovy",files="build.gradle[tags=artifact-transform-registration]"]
====

== Executing Artifact Transforms

On the command line, Gradle runs tasks; not Artifact Transforms: `./gradlew build.`
So how and when does it run transforms?

There are two ways Gradle executes a transform:

1. Artifact Transforms execution for _project dependencies_ can be discovered ahead of task execution and therefore can be scheduled before the task execution.
2. Artifact Transforms execution for _external module dependencies_ cannot be discovered ahead of task execution and, therefore are scheduled inside the task execution.

In well-declared builds, project dependencies can be fully discovered during task configuration ahead of task execution scheduling.
If the project dependency is badly declared (e.g., missing task input), the transform execution will happen inside the task.

It's important to remember that Artifact Transforms:

- can be run in parallel
- are cacheable
- are reusable (if separate resolutions used by different tasks require the same transform to be executed on the same artifacts, the transform results will be cached and shared)<|MERGE_RESOLUTION|>--- conflicted
+++ resolved
@@ -15,13 +15,7 @@
 [[artifact_transforms]]
 = Artifact Transforms
 
-<<<<<<< HEAD
-As described in <<declaring_dependencies_adv.adoc#sec:resolvable-consumable-configs,different kinds of configurations>>, there may be different variants for the same dependency.
-For example, an external Maven dependency has a variant which should be used when compiling against the dependency (`java-api`), and a variant for running an application which uses the dependency (`java-runtime`).
-A project dependency has even more variants, for example the classes of the project which are used for compilation are available as classes directories (`org.gradle.usage=java-api, org.gradle.libraryelements=classes`) or as JARs (`org.gradle.usage=java-api, org.gradle.libraryelements=jar`).
-=======
 What if you want to adjust the JAR file of one of your dependencies before you use it?
->>>>>>> 3378ae9a
 
 Gradle has a built-in feature for this called **Artifact Transforms**.
 With Artifact Transforms, you can modify, extend, or reduce artifacts like JAR files before tasks or tools like the IDE use them.
